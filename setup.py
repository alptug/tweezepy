# -*- coding: utf-8 -*-
"""
Created on Tue May  5 16:31:29 2020

Author: Ian L. Morgan
email: ilmorgan@ucsb.edu
"""
import setuptools
#import json
import os
this_directory = os.path.abspath(os.path.dirname(__file__))
with open(os.path.join(this_directory, 'README.md'), encoding='utf-8') as f:
    long_description = f.read()

NAME = "Tweezepy"
<<<<<<< HEAD
VERSION = "1.1.3"
=======
VERSION = "1.1.4"
>>>>>>> 15d48112
DESCRIPTION = "Single-molecule force spectroscopy calibration"
AUTHOR = "Ian L. Morgan"
AUTHOR_EMAIL = "ilmorgan@ucsb.edu"
URL = "https://github.com/ianlmorgan/tweezepy"
LICENSE = "LGPLv3+"

INSTALL_REQUIRES = [
                    "numpy>=1.15,<1.20",
                    "scipy",
                    "autograd",
                    "numba",
                    "emcee",
                    ]
PYTHON_REQUIRES = ">=3, !=3.10.*"
SETUP_REQUIRES = INSTALL_REQUIRES + [
    "setuptools>=40.6.0",
]
TESTS_REQUIRE = [
    "unittest",
]
#pkginfo_path = os.path.join(this_directory,
#                            'tweezepy',
#                            'tweezepy_info.json')
#pkginfo = json.load(open(pkginfo_path))

# This call to setup() does all the work
setuptools.setup(name=NAME,
                 version=VERSION,
                 description=DESCRIPTION,
                 author=AUTHOR,
                 author_email=AUTHOR_EMAIL,
                 url=URL,
                 license=LICENSE,
                 packages=setuptools.find_packages(),
                 python_requires=PYTHON_REQUIRES,
                 long_description=long_description,
                 long_description_content_type = 'text/markdown',
                 install_requires = INSTALL_REQUIRES,
                 setup_requires = SETUP_REQUIRES,
                 tests_require=TESTS_REQUIRE,
                 ) 

# This call to setup() does all the work
#setuptools.setup(name=pkginfo['name'],
#                 version=pkginfo['version'],
#                 description=pkginfo['description'],
#                 author=pkginfo['author'],
#                 author_email=pkginfo['author_email'],
#                 url=pkginfo['url'],
#                 license=pkginfo['license'],
#                 packages=setuptools.find_packages(),
#                 long_description=long_description,
#                 long_description_content_type = 'text/markdown',
#                 install_requires = ['numba',
#                                     'numpy',
#                                     'scipy',
#                                     'autograd',
#                                     'emcee'],
#                 tests_require=['unittest',
#                                'numpy'],
#                 ) <|MERGE_RESOLUTION|>--- conflicted
+++ resolved
@@ -13,11 +13,7 @@
     long_description = f.read()
 
 NAME = "Tweezepy"
-<<<<<<< HEAD
-VERSION = "1.1.3"
-=======
 VERSION = "1.1.4"
->>>>>>> 15d48112
 DESCRIPTION = "Single-molecule force spectroscopy calibration"
 AUTHOR = "Ian L. Morgan"
 AUTHOR_EMAIL = "ilmorgan@ucsb.edu"
@@ -27,9 +23,6 @@
 INSTALL_REQUIRES = [
                     "numpy>=1.15,<1.20",
                     "scipy",
-                    "autograd",
-                    "numba",
-                    "emcee",
                     ]
 PYTHON_REQUIRES = ">=3, !=3.10.*"
 SETUP_REQUIRES = INSTALL_REQUIRES + [
